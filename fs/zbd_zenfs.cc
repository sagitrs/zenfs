--- conflicted
+++ resolved
@@ -19,16 +19,10 @@
 #include <sys/ioctl.h>
 #include <unistd.h>
 
-<<<<<<< HEAD
-#include <algorithm>
-#include <fstream>
-#include <iostream>
-=======
 #include <cstdlib>
 #include <fstream>
 #include <iostream>
 #include <mutex>
->>>>>>> 7cad1d7c
 #include <sstream>
 #include <string>
 #include <utility>
@@ -192,17 +186,6 @@
 }
 
 ZonedBlockDevice::ZonedBlockDevice(std::string bdevname,
-<<<<<<< HEAD
-                                   std::shared_ptr<Logger> logger)
-    : filename_("/dev/" + bdevname),
-      logger_(logger),
-      metrics_(std::make_shared<NoZenFSMetrics>()) {
-  Info(logger_, "New Zoned Block Device: %s", filename_.c_str());
-};
-
-ZonedBlockDevice::ZonedBlockDevice(std::string bdevname,
-=======
->>>>>>> 7cad1d7c
                                    std::shared_ptr<Logger> logger,
                                    std::shared_ptr<ZenFSMetrics> metrics)
     : filename_("/dev/" + bdevname), logger_(logger), metrics_(metrics) {
@@ -482,13 +465,9 @@
   return LIFETIME_DIFF_NOT_GOOD;
 }
 
-<<<<<<< HEAD
-Zone *ZonedBlockDevice::AllocateMetaZone() {
-=======
 IOStatus ZonedBlockDevice::AllocateMetaZone(Zone **out_meta_zone) {
   assert(out_meta_zone);
   *out_meta_zone = nullptr;
->>>>>>> 7cad1d7c
   ZenFSMetricsLatencyGuard guard(metrics_, ZENFS_META_ALLOC_LATENCY,
                                  Env::Default());
   metrics_->ReportQPS(ZENFS_META_ALLOC_QPS, 1);
@@ -700,19 +679,12 @@
   io_zones_mtx.unlock();
   LogZoneStats();
 
-<<<<<<< HEAD
+  *out_zone = allocated_zone;
+
   metrics_->ReportGeneral(ZENFS_OPEN_ZONES, open_io_zones_);
   metrics_->ReportGeneral(ZENFS_ACTIVE_ZONES, active_io_zones_);
 
-  return allocated_zone;
-=======
-  *out_zone = allocated_zone;
-
-  metrics_->ReportGeneral(ZENFS_OPEN_ZONES, open_io_zones_);
-  metrics_->ReportGeneral(ZENFS_ACTIVE_ZONES, active_io_zones_);
-
   return IOStatus::OK();
->>>>>>> 7cad1d7c
 }
 
 std::string ZonedBlockDevice::GetFilename() { return filename_; }
@@ -744,11 +716,10 @@
   json_stream << "}";
 }
 
-<<<<<<< HEAD
 void ZonedBlockDevice::GetZonesSnapshot(std::vector<ZoneSnapshot> &snapshot) {
   for (auto &zone : io_zones) 
     snapshot.emplace_back(*zone);
-=======
+}
 IOStatus ZonedBlockDevice::GetZoneDeferredStatus() {
   std::lock_guard<std::mutex> lock(zone_deferred_status_mutex_);
   return zone_deferred_status_;
@@ -759,7 +730,6 @@
   if (!zone_deferred_status_.ok()) {
     zone_deferred_status_ = status;
   }
->>>>>>> 7cad1d7c
 }
 
 }  // namespace ROCKSDB_NAMESPACE
