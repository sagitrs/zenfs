--- conflicted
+++ resolved
@@ -65,19 +65,6 @@
 bool Zone::IsEmpty() { return (wp_ == start_); }
 uint64_t Zone::GetZoneNr() { return start_ / zbd_->GetZoneSize(); }
 
-<<<<<<< HEAD
-=======
-IOStatus Zone::CloseWR() {
-  assert(IsBusy());
-
-  IOStatus status = Close();
-
-  if (capacity_ == 0) zbd_->NotifyIOZoneFull();
-
-  return status;
-}
-
->>>>>>> fee6ebef
 void Zone::EncodeJson(std::ostream &json_stream) {
   json_stream << "{";
   json_stream << "\"start\":" << start_ << ",";
@@ -357,21 +344,6 @@
   return IOStatus::OK();
 }
 
-<<<<<<< HEAD
-=======
-void ZonedBlockDevice::NotifyIOZoneFull() {
-  const std::lock_guard<std::mutex> lock(zone_resources_mtx_);
-  active_io_zones_--;
-  zone_resources_.notify_one();
-}
-
-void ZonedBlockDevice::NotifyIOZoneClosed() {
-  const std::lock_guard<std::mutex> lock(zone_resources_mtx_);
-  open_io_zones_--;
-  zone_resources_.notify_one();
-}
-
->>>>>>> fee6ebef
 uint64_t ZonedBlockDevice::GetFreeSpace() {
   uint64_t free = 0;
   for (const auto z : io_zones) {
@@ -499,7 +471,6 @@
   return IOStatus::NoSpace("Out of metadata zones");
 }
 
-<<<<<<< HEAD
 void ZonedBlockDevice::WaitForOpenIOZoneToken() {
   /* Wait for an open IO Zone token - after this function returns
    * the caller is allowed to write to a closed zone. The callee
@@ -542,10 +513,6 @@
 }
 
 IOStatus ZonedBlockDevice::ResetUnusedIOZones() {
-=======
-Status ZonedBlockDevice::ResetUnusedIOZones() {
-  /* Reset any unused zones */
->>>>>>> fee6ebef
   for (const auto z : io_zones) {
     if (z->Acquire()) {
       if (!(z->IsEmpty() || z->IsUsed())) {
@@ -561,7 +528,6 @@
       } else {
         z->Release();
       }
-<<<<<<< HEAD
     }
   }
   return IOStatus::OK();
@@ -569,35 +535,6 @@
 
 IOStatus ZonedBlockDevice::ApplyFinishThreshold() {
   bool ok;
-=======
-      IOStatus status = z->CheckRelease();
-      if (!status.ok()) return status;
-    }
-  }
-  return Status::OK();
-}
-
-IOStatus ZonedBlockDevice::AllocateZone(Env::WriteLifeTimeHint file_lifetime,
-                                        Zone **out_zone) {
-  Zone *allocated_zone = nullptr;
-  Zone *finish_victim = nullptr;
-  unsigned int best_diff = LIFETIME_DIFF_NOT_GOOD;
-  int new_zone = 0;
-  IOStatus s;
-  bool ok = false;
-  (void)ok;
-  ZenFSMetricsLatencyGuard guard(metrics_, ZENFS_IO_ALLOC_NON_WAL_LATENCY,
-                                 Env::Default());
-  metrics_->ReportQPS(ZENFS_IO_ALLOC_QPS, 1);
-
-  *out_zone = nullptr;
-
-  // Check if a deferred IO error was set
-  s = GetZoneDeferredStatus();
-  if (!s.ok()) {
-    return s;
-  }
->>>>>>> fee6ebef
 
   /* ok is unused in non-debug-builds, due to assertions being disabled */
   (void)ok;
@@ -606,7 +543,6 @@
     return IOStatus::OK();
 
   for (const auto z : io_zones) {
-<<<<<<< HEAD
     if (z->Acquire()) {
       if (!(z->IsEmpty() || z->IsFull()) && (z->capacity_ < (z->max_capacity_ * finish_threshold_ / 100))) {
         /* If there is less than finish_threshold_% remaining capacity in a
@@ -623,20 +559,9 @@
         ok = z->Release();
         assert(ok);
       }
-=======
-    if (!z->Acquire()) {
-      continue;
-    }
-
-    if (z->IsEmpty() || (z->IsFull() && z->IsUsed())) {
-      IOStatus status = z->CheckRelease();
-      if (!status.ok()) return status;
-      continue;
->>>>>>> fee6ebef
-    }
-  }
-
-<<<<<<< HEAD
+    }
+  }
+
   return IOStatus::OK();
 }
 
@@ -652,53 +577,19 @@
         ok = z->Release();
         assert(ok);
         continue;
-=======
-    if (!z->IsUsed()) {
-      if (!z->IsFull()) active_io_zones_--;
-      s = z->Reset();
-      if (!s.ok()) {
-        Debug(logger_, "Failed resetting zone !");
-        return s;
-      }
-
-      IOStatus status = z->CheckRelease();
-      if (!status.ok()) return status;
-      continue;
-    }
-
-    if ((z->capacity_ < (z->max_capacity_ * finish_threshold_ / 100))) {
-      /* If there is less than finish_threshold_% remaining capacity in a
-       * non-open-zone, finish the zone */
-      s = z->Finish();
-      if (!s.ok()) {
-        Debug(logger_, "Failed finishing zone");
-        return s;
->>>>>>> fee6ebef
       }
       if (finish_victim == nullptr) {
         finish_victim = z;
-<<<<<<< HEAD
         continue;
       }
       if (finish_victim->capacity_ > z->capacity_) {
         ok = finish_victim->Release();
         assert(ok);
-=======
-      } else if (finish_victim->capacity_ > z->capacity_) {
-        IOStatus status = finish_victim->CheckRelease();
-        if (!status.ok()) return status;
->>>>>>> fee6ebef
         finish_victim = z;
       } else {
         IOStatus status = z->CheckRelease();
         if (!status.ok()) return status;
       }
-<<<<<<< HEAD
-=======
-    } else {
-      IOStatus status = z->CheckRelease();
-      if (!status.ok()) return status;
->>>>>>> fee6ebef
     }
   }
 
@@ -791,7 +682,6 @@
   // Holding allocated_zone if != nullptr
 
   /* If we did not find a good match, allocate an empty one */
-<<<<<<< HEAD
   if (best_diff >= LIFETIME_DIFF_COULD_BE_WORSE) {
     if (io_type == IOType::kWAL && allocated_zone != nullptr) {
         fprintf(stdout, "\n Did not find a good zone for WAL allocation. Best diff: %d\n",
@@ -807,50 +697,18 @@
         ok = allocated_zone->Release();
         assert(ok);
         allocated_zone = nullptr;
-=======
-  if (best_diff >= LIFETIME_DIFF_NOT_GOOD) {
-    /* If we at the active io zone limit, finish an open zone(if available) with
-     * least capacity left */
-    if (active_io_zones_.load() == max_nr_active_io_zones_ &&
-        finish_victim != nullptr) {
-      s = finish_victim->Finish();
-      if (!s.ok()) {
-        Debug(logger_, "Failed finishing zone");
-        return s;
->>>>>>> fee6ebef
-      }
-    }
-
-<<<<<<< HEAD
+      }
+    }
+
     if (allocated_zone == nullptr) {
       /* We have to make sure we can open an empty zone */
       while (!got_token && !GetActiveIOZoneTokenIfAvailable()) {
         s = FinishCheapestIOZone();
         if (!s.ok()) {
           Debug(logger_, "Failed finishing zone");
-=======
-    if (active_io_zones_.load() < max_nr_active_io_zones_) {
-      for (const auto z : io_zones) {
-        if (z->Acquire()) {
-          if (z->IsEmpty()) {
-            z->lifetime_ = file_lifetime;
-            if (allocated_zone != nullptr) {
-              IOStatus status = allocated_zone->CheckRelease();
-              if (!status.ok()) return status;
-            }
-            allocated_zone = z;
-            active_io_zones_++;
-            new_zone = 1;
-            break;
-          } else {
-            IOStatus status = z->CheckRelease();
-            if (!status.ok()) return status;
-          }
->>>>>>> fee6ebef
         }
       }
 
-<<<<<<< HEAD
       allocated_zone = AllocateEmptyZone();
       if(allocated_zone != nullptr) {
         assert(allocated_zone->IsBusy());
@@ -858,12 +716,6 @@
         new_zone = true;
       }
     }
-=======
-  if (finish_victim != nullptr) {
-    IOStatus status = finish_victim->CheckRelease();
-    if (!status.ok()) return status;
-    finish_victim = nullptr;
->>>>>>> fee6ebef
   }
 
   if (allocated_zone) {
