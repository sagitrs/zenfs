// Copyright (c) Facebook, Inc. and its affiliates. All Rights Reserved.
// Copyright (c) 2019-present, Western Digital Corporation
//  This source code is licensed under both the GPLv2 (found in the
//  COPYING file in the root directory) and Apache 2.0 License
//  (found in the LICENSE.Apache file in the root directory).

#if !defined(ROCKSDB_LITE) && !defined(OS_WIN)

#include "zbd_zenfs.h"

#include <assert.h>
#include <errno.h>
#include <fcntl.h>
#include <libzbd/zbd.h>
#include <linux/blkzoned.h>
#include <stdlib.h>
#include <string.h>
#include <sys/ioctl.h>
#include <unistd.h>

#include <cstdlib>
#include <fstream>
#include <iostream>
#include <mutex>
#include <sstream>
#include <string>
#include <utility>
#include <vector>

#include "rocksdb/env.h"
#include "rocksdb/io_status.h"
#include "snapshot.h"

#define KB (1024)
#define MB (1024 * KB)

/* Number of reserved zones for metadata
 * Two non-offline meta zones are needed to be able
 * to roll the metadata log safely. One extra
 * is allocated to cover for one zone going offline.
 */
#define ZENFS_META_ZONES (3)

/* Minimum of number of zones that makes sense */
#define ZENFS_MIN_ZONES (32)

namespace ROCKSDB_NAMESPACE {

Zone::Zone(ZonedBlockDevice *zbd, struct zbd_zone *z)
    : zbd_(zbd),
      busy_(false),
      start_(zbd_zone_start(z)),
      max_capacity_(zbd_zone_capacity(z)),
      wp_(zbd_zone_wp(z)) {
  lifetime_ = Env::WLTH_NOT_SET;
  used_capacity_ = 0;
  capacity_ = 0;
  if (!(zbd_zone_full(z) || zbd_zone_offline(z) || zbd_zone_rdonly(z)))
    capacity_ = zbd_zone_capacity(z) - (zbd_zone_wp(z) - zbd_zone_start(z));
}

bool Zone::IsUsed() { return (used_capacity_ > 0); }
uint64_t Zone::GetCapacityLeft() { return capacity_; }
bool Zone::IsFull() { return (capacity_ == 0); }
bool Zone::IsEmpty() { return (wp_ == start_); }
uint64_t Zone::GetZoneNr() { return start_ / zbd_->GetZoneSize(); }

void Zone::EncodeJson(std::ostream &json_stream) {
  json_stream << "{";
  json_stream << "\"start\":" << start_ << ",";
  json_stream << "\"capacity\":" << capacity_ << ",";
  json_stream << "\"max_capacity\":" << max_capacity_ << ",";
  json_stream << "\"wp\":" << wp_ << ",";
  json_stream << "\"lifetime\":" << lifetime_ << ",";
  json_stream << "\"used_capacity\":" << used_capacity_;
  json_stream << "}";
}

IOStatus Zone::Reset() {
  size_t zone_sz = zbd_->GetZoneSize();
  unsigned int report = 1;
  struct zbd_zone z;
  int ret;

  assert(!IsUsed());
  assert(IsBusy());

  ret = zbd_reset_zones(zbd_->GetWriteFD(), start_, zone_sz);
  if (ret) return IOStatus::IOError("Zone reset failed\n");

  ret = zbd_report_zones(zbd_->GetReadFD(), start_, zone_sz, ZBD_RO_ALL, &z,
                         &report);

  if (ret || (report != 1)) return IOStatus::IOError("Zone report failed\n");

  if (zbd_zone_offline(&z))
    capacity_ = 0;
  else
    max_capacity_ = capacity_ = zbd_zone_capacity(&z);

  wp_ = start_;
  lifetime_ = Env::WLTH_NOT_SET;

  return IOStatus::OK();
}

IOStatus Zone::Finish() {
  size_t zone_sz = zbd_->GetZoneSize();
  int fd = zbd_->GetWriteFD();
  int ret;

  assert(IsBusy());

  ret = zbd_finish_zones(fd, start_, zone_sz);
  if (ret) return IOStatus::IOError("Zone finish failed\n");

  capacity_ = 0;
  wp_ = start_ + zone_sz;

  return IOStatus::OK();
}

IOStatus Zone::Close() {
  size_t zone_sz = zbd_->GetZoneSize();
  int fd = zbd_->GetWriteFD();
  int ret;

  assert(IsBusy());

  if (!(IsEmpty() || IsFull())) {
    ret = zbd_close_zones(fd, start_, zone_sz);
    if (ret) return IOStatus::IOError("Zone close failed\n");
  }

  return IOStatus::OK();
}

IOStatus Zone::Append(char *data, uint32_t size) {
  char *ptr = data;
  uint32_t left = size;
  int fd = zbd_->GetWriteFD();
  int ret;

  if (capacity_ < size)
    return IOStatus::NoSpace("Not enough capacity for append");

  assert((size % zbd_->GetBlockSize()) == 0);

  while (left) {
    ret = pwrite(fd, ptr, size, wp_);
    if (ret < 0) return IOStatus::IOError("Write failed");

    ptr += ret;
    wp_ += ret;
    capacity_ -= ret;
    left -= ret;
  }

  return IOStatus::OK();
}

inline IOStatus Zone::CheckRelease() {
  if (!Release()) {
    assert(false);
    return IOStatus::Corruption("Failed to unset busy flag of zone " +
                                std::to_string(GetZoneNr()));
  }

  return IOStatus::OK();
}

Zone *ZonedBlockDevice::GetIOZone(uint64_t offset) {
  for (const auto z : io_zones)
    if (z->start_ <= offset && offset < (z->start_ + zone_sz_)) return z;
  return nullptr;
}

ZonedBlockDevice::ZonedBlockDevice(std::string bdevname,
                                   std::shared_ptr<Logger> logger,
                                   std::shared_ptr<ZenFSMetrics> metrics)
    : filename_("/dev/" + bdevname), logger_(logger), metrics_(metrics) {
  Info(logger_, "New Zoned Block Device: %s", filename_.c_str());
}

std::string ZonedBlockDevice::ErrorToString(int err) {
  char *err_str = strerror(err);
  if (err_str != nullptr) return std::string(err_str);
  return "";
}

IOStatus ZonedBlockDevice::CheckScheduler() {
  std::ostringstream path;
  std::string s = filename_;
  std::fstream f;

  s.erase(0, 5);  // Remove "/dev/" from /dev/nvmeXnY
  path << "/sys/block/" << s << "/queue/scheduler";
  f.open(path.str(), std::fstream::in);
  if (!f.is_open()) {
    return IOStatus::InvalidArgument("Failed to open " + path.str());
  }

  std::string buf;
  getline(f, buf);
  if (buf.find("[mq-deadline]") == std::string::npos) {
    f.close();
    return IOStatus::InvalidArgument(
        "Current ZBD scheduler is not mq-deadline, set it to mq-deadline.");
  }

  f.close();
  return IOStatus::OK();
}

IOStatus ZonedBlockDevice::Open(bool readonly, bool exclusive) {
  struct zbd_zone *zone_rep;
  unsigned int reported_zones;
  uint64_t addr_space_sz;
  zbd_info info;
  Status s;
  uint64_t i = 0;
  uint64_t m = 0;
  int ret;

  if (!readonly && !exclusive)
    return IOStatus::InvalidArgument("Write opens must be exclusive");

  /* The non-direct file descriptor acts as an exclusive-use semaphore */
  if (exclusive) {
    read_f_ = zbd_open(filename_.c_str(), O_RDONLY | O_EXCL, &info);
  } else {
    read_f_ = zbd_open(filename_.c_str(), O_RDONLY, &info);
  }

  if (read_f_ < 0) {
    return IOStatus::InvalidArgument(
        "Failed to open zoned block device for read: " + ErrorToString(errno));
  }

  read_direct_f_ = zbd_open(filename_.c_str(), O_RDONLY | O_DIRECT, &info);
  if (read_direct_f_ < 0) {
    return IOStatus::InvalidArgument(
        "Failed to open zoned block device for direct read: " +
        ErrorToString(errno));
  }

  if (readonly) {
    write_f_ = -1;
  } else {
    write_f_ = zbd_open(filename_.c_str(), O_WRONLY | O_DIRECT, &info);
    if (write_f_ < 0) {
      return IOStatus::InvalidArgument(
          "Failed to open zoned block device for write: " +
          ErrorToString(errno));
    }
  }

  if (info.model != ZBD_DM_HOST_MANAGED) {
    return IOStatus::NotSupported("Not a host managed block device");
  }

  if (info.nr_zones < ZENFS_MIN_ZONES) {
    return IOStatus::NotSupported(
        "To few zones on zoned block device (32 required)");
  }

  IOStatus ios = CheckScheduler();
  if (ios != IOStatus::OK()) return ios;

  block_sz_ = info.pblock_size;
  zone_sz_ = info.zone_size;
  nr_zones_ = info.nr_zones;

  /* We need one open zone for meta data writes, the rest can be used for files
   */
  if (info.max_nr_active_zones == 0)
    max_nr_active_io_zones_ = info.nr_zones;
  else
    max_nr_active_io_zones_ = info.max_nr_active_zones - 1;

  if (info.max_nr_open_zones == 0)
    max_nr_open_io_zones_ = info.nr_zones;
  else
    max_nr_open_io_zones_ = info.max_nr_open_zones - 1;

  Info(logger_, "Zone block device nr zones: %u max active: %u max open: %u \n",
       info.nr_zones, info.max_nr_active_zones, info.max_nr_open_zones);

  addr_space_sz = (uint64_t)nr_zones_ * zone_sz_;

  ret = zbd_list_zones(read_f_, 0, addr_space_sz, ZBD_RO_ALL, &zone_rep,
                       &reported_zones);

  if (ret || reported_zones != nr_zones_) {
    Error(logger_, "Failed to list zones, err: %d", ret);
    return IOStatus::IOError("Failed to list zones");
  }

  while (m < ZENFS_META_ZONES && i < reported_zones) {
    struct zbd_zone *z = &zone_rep[i++];
    /* Only use sequential write required zones */
    if (zbd_zone_type(z) == ZBD_ZONE_TYPE_SWR) {
      if (!zbd_zone_offline(z)) {
        meta_zones.push_back(new Zone(this, z));
      }
      m++;
    }
  }

  active_io_zones_ = 0;
  open_io_zones_ = 0;

  for (; i < reported_zones; i++) {
    struct zbd_zone *z = &zone_rep[i];
    /* Only use sequential write required zones */
    if (zbd_zone_type(z) == ZBD_ZONE_TYPE_SWR) {
      if (!zbd_zone_offline(z)) {
        Zone *newZone = new Zone(this, z);
        if (!newZone->Acquire()) {
          assert(false);
          return IOStatus::Corruption("Failed to set busy flag of zone " +
                                      std::to_string(newZone->GetZoneNr()));
        }
        io_zones.push_back(newZone);
        if (zbd_zone_imp_open(z) || zbd_zone_exp_open(z) ||
            zbd_zone_closed(z)) {
          active_io_zones_++;
          if (zbd_zone_imp_open(z) || zbd_zone_exp_open(z)) {
            if (!readonly) {
              newZone->Close();
            }
          }
        }
        IOStatus status = newZone->CheckRelease();
        if (!status.ok()) return status;
      }
    }
  }

  free(zone_rep);
  start_time_ = time(NULL);

  return IOStatus::OK();
}

uint64_t ZonedBlockDevice::GetFreeSpace() {
  uint64_t free = 0;
  for (const auto z : io_zones) {
    free += z->capacity_;
  }
  return free;
}

uint64_t ZonedBlockDevice::GetUsedSpace() {
  uint64_t used = 0;
  for (const auto z : io_zones) {
    used += z->used_capacity_;
  }
  return used;
}

uint64_t ZonedBlockDevice::GetReclaimableSpace() {
  uint64_t reclaimable = 0;
  for (const auto z : io_zones) {
    if (z->IsFull()) reclaimable += (z->max_capacity_ - z->used_capacity_);
  }
  return reclaimable;
}

void ZonedBlockDevice::LogZoneStats() {
  uint64_t used_capacity = 0;
  uint64_t reclaimable_capacity = 0;
  uint64_t reclaimables_max_capacity = 0;
  uint64_t active = 0;

  for (const auto z : io_zones) {
    used_capacity += z->used_capacity_;

    if (z->used_capacity_) {
      reclaimable_capacity += z->max_capacity_ - z->used_capacity_;
      reclaimables_max_capacity += z->max_capacity_;
    }

    if (!(z->IsFull() || z->IsEmpty())) active++;
  }

  if (reclaimables_max_capacity == 0) reclaimables_max_capacity = 1;

  Info(logger_,
       "[Zonestats:time(s),used_cap(MB),reclaimable_cap(MB), "
       "avg_reclaimable(%%), active(#), active_zones(#), open_zones(#)] %ld "
       "%lu %lu %lu %lu %ld %ld\n",
       time(NULL) - start_time_, used_capacity / MB, reclaimable_capacity / MB,
       100 * reclaimable_capacity / reclaimables_max_capacity, active,
       active_io_zones_.load(), open_io_zones_.load());
}

void ZonedBlockDevice::LogZoneUsage() {
  for (const auto z : io_zones) {
    int64_t used = z->used_capacity_;

    if (used > 0) {
      Debug(logger_, "Zone 0x%lX used capacity: %ld bytes (%ld MB)\n",
            z->start_, used, used / MB);
    }
  }
}

ZonedBlockDevice::~ZonedBlockDevice() {
  for (const auto z : meta_zones) {
    delete z;
  }

  for (const auto z : io_zones) {
    delete z;
  }

  zbd_close(read_f_);
  zbd_close(read_direct_f_);
  zbd_close(write_f_);
}

#define LIFETIME_DIFF_NOT_GOOD (100)
#define LIFETIME_DIFF_COULD_BE_WORSE (50)

unsigned int GetLifeTimeDiff(Env::WriteLifeTimeHint zone_lifetime,
                             Env::WriteLifeTimeHint file_lifetime) {
  assert(file_lifetime <= Env::WLTH_EXTREME);

  if ((file_lifetime == Env::WLTH_NOT_SET) ||
      (file_lifetime == Env::WLTH_NONE)) {
    if (file_lifetime == zone_lifetime) {
      return 0;
    } else {
      return LIFETIME_DIFF_NOT_GOOD;
    }
  }

  if (zone_lifetime > file_lifetime) return zone_lifetime - file_lifetime;
  if (zone_lifetime == file_lifetime) return LIFETIME_DIFF_COULD_BE_WORSE;

  return LIFETIME_DIFF_NOT_GOOD;
}

IOStatus ZonedBlockDevice::AllocateMetaZone(Zone **out_meta_zone) {
  assert(out_meta_zone);
  *out_meta_zone = nullptr;
  ZenFSMetricsLatencyGuard guard(metrics_, ZENFS_LABEL(META_ALLOC, LATENCY),
                                 Env::Default());
  metrics_->ReportQPS(ZENFS_LABEL(META_ALLOC, QPS), 1);

  for (const auto z : meta_zones) {
    /* If the zone is not used, reset and use it */
    if (z->Acquire()) {
      if (!z->IsUsed()) {
        if (!z->IsEmpty() && !z->Reset().ok()) {
          Warn(logger_, "Failed resetting zone!");
          IOStatus status = z->CheckRelease();
          if (!status.ok()) return status;
          continue;
        }
        *out_meta_zone = z;
        return IOStatus::OK();
      }
    }
  }
  assert(true);
  Error(logger_, "Out of metadata zones, we should go to read only now.");
  return IOStatus::NoSpace("Out of metadata zones");
}

IOStatus ZonedBlockDevice::ResetUnusedIOZones() {
  for (const auto z : io_zones) {
    if (z->Acquire()) {
      if (!(z->IsEmpty() || z->IsUsed())) {
        bool full = z->IsFull();
        IOStatus reset_status = z->Reset();
        IOStatus release_status = z->CheckRelease();
        if (!reset_status.ok()) return reset_status;
        if (!release_status.ok()) return release_status;
        if (!full) PutActiveIOZoneToken();
      } else {
        IOStatus release_status = z->CheckRelease();
        if (!release_status.ok()) return release_status;
      }
    }
  }
  return IOStatus::OK();
}

<<<<<<< HEAD
void ZonedBlockDevice::WaitForOpenIOZoneToken() {
  /* Wait for an open IO Zone token - after this function returns
   * the caller is allowed to write to a closed zone. The callee
   * is responsible for calling a PutOpenIOZoneToken to return the resource
   */
  std::unique_lock<std::mutex> lk(zone_resources_mtx_);
  zone_resources_.wait(lk, [this] {
    if (open_io_zones_.load() < max_nr_open_io_zones_) {
      open_io_zones_++;
      return true;
    } else {
      return false;
    }
  });
}
=======
IOStatus ZonedBlockDevice::AllocateZone(Env::WriteLifeTimeHint file_lifetime,
                                        Zone **out_zone) {
  Zone *allocated_zone = nullptr;
  Zone *finish_victim = nullptr;
  unsigned int best_diff = LIFETIME_DIFF_NOT_GOOD;
  int new_zone = 0;
  IOStatus s;
  bool ok = false;
  (void)ok;
  ZenFSMetricsLatencyGuard guard(
      metrics_,
      IOType::kUnknown == IOType::kWAL
          ? ZENFS_LABEL_DETAILED(IO_ALLOC, WAL, LATENCY)
          : ZENFS_LABEL_DETAILED(IO_ALLOC, NON_WAL, LATENCY),
      Env::Default());
  metrics_->ReportQPS(ZENFS_LABEL(IO_ALLOC, QPS), 1);

  *out_zone = nullptr;
>>>>>>> 6f2061cd

bool ZonedBlockDevice::GetActiveIOZoneTokenIfAvailable() {
  /* Grap an active IO Zone token if available - after this function returns
   * the caller is allowed to write to a closed zone. The callee
   * is responsible for calling a PutActiveIOZoneToken to return the resource
   */
  std::unique_lock<std::mutex> lk(zone_resources_mtx_);
  if (active_io_zones_.load() < max_nr_active_io_zones_) {
    active_io_zones_++;
    return true;
  }
  return false;
}

void ZonedBlockDevice::PutOpenIOZoneToken() {
  std::unique_lock<std::mutex> lk(zone_resources_mtx_);
  open_io_zones_--;
  zone_resources_.notify_one();
}

void ZonedBlockDevice::PutActiveIOZoneToken() {
  std::unique_lock<std::mutex> lk(zone_resources_mtx_);
  active_io_zones_--;
  zone_resources_.notify_one();
}

IOStatus ZonedBlockDevice::ApplyFinishThreshold() {
  IOStatus s;

  if (finish_threshold_ == 0) return IOStatus::OK();

  for (const auto z : io_zones) {
    if (z->Acquire()) {
      bool within_finish_threshold =
          z->capacity_ < (z->max_capacity_ * finish_threshold_ / 100);
      if (!(z->IsEmpty() || z->IsFull()) && within_finish_threshold) {
        /* If there is less than finish_threshold_% remaining capacity in a
         * non-open-zone, finish the zone */
        s = z->Finish();
        if (!s.ok()) {
          z->Release();
          Debug(logger_, "Failed finishing zone");
          return s;
        }
        s = z->CheckRelease();
        if (!s.ok()) return s;
        PutActiveIOZoneToken();
      } else {
        s = z->CheckRelease();
        if (!s.ok()) return s;
      }
    }
  }

  return IOStatus::OK();
}

IOStatus ZonedBlockDevice::FinishCheapestIOZone() {
  IOStatus s;
  Zone *finish_victim = nullptr;

  for (const auto z : io_zones) {
    if (z->Acquire()) {
      if (z->IsEmpty() || z->IsFull()) {
        s = z->CheckRelease();
        if (!s.ok()) return s;
        continue;
      }
      if (finish_victim == nullptr) {
        finish_victim = z;
        continue;
      }
      if (finish_victim->capacity_ > z->capacity_) {
        s = finish_victim->CheckRelease();
        if (!s.ok()) return s;
        finish_victim = z;
      } else {
        s = z->CheckRelease();
        if (!s.ok()) return s;
      }
    }
  }

  if (finish_victim == nullptr) {
    return IOStatus::IOError("Failed to find a zone to finish");
  }

  s = finish_victim->Finish();
  IOStatus release_status = finish_victim->CheckRelease();

  if (s.ok()) {
    PutActiveIOZoneToken();
  }

  if (!release_status.ok()) {
    return release_status;
  }

  return s;
}

IOStatus ZonedBlockDevice::GetBestOpenZoneMatch(
    Env::WriteLifeTimeHint file_lifetime, unsigned int *best_diff_out,
    Zone **zone_out) {
  unsigned int best_diff = LIFETIME_DIFF_NOT_GOOD;
  Zone *allocated_zone = nullptr;
  IOStatus s;

  for (const auto z : io_zones) {
    if (z->Acquire()) {
      if ((z->used_capacity_ > 0) && !z->IsFull()) {
        unsigned int diff = GetLifeTimeDiff(z->lifetime_, file_lifetime);
        if (diff <= best_diff) {
          if (allocated_zone != nullptr) {
            s = allocated_zone->CheckRelease();
            if (!s.ok()) return s;
          }
          allocated_zone = z;
          best_diff = diff;
        } else {
          s = z->CheckRelease();
          if (!s.ok()) return s;
        }
      } else {
        s = z->CheckRelease();
        if (!s.ok()) return s;
      }
    }
  }

  *best_diff_out = best_diff;
  *zone_out = allocated_zone;

  return IOStatus::OK();
}

IOStatus ZonedBlockDevice::AllocateEmptyZone(Zone **zone_out) {
  IOStatus s;
  Zone *allocated_zone = nullptr;
  for (const auto z : io_zones) {
    if (z->Acquire()) {
      if (z->IsEmpty()) {
        allocated_zone = z;
        break;
      } else {
        s = z->CheckRelease();
        if (!s.ok()) return s;
      }
    }
  }
  *zone_out = allocated_zone;
  return IOStatus::OK();
}

IOStatus ZonedBlockDevice::AllocateIOZone(Env::WriteLifeTimeHint file_lifetime,
                                          IOType io_type, Zone **out_zone) {
  Zone *allocated_zone = nullptr;
  unsigned int best_diff = LIFETIME_DIFF_NOT_GOOD;
  int new_zone = 0;
  IOStatus s;
  ZenFSMetricsLatencyGuard guard(metrics_, 
                                 io_type == IOType::kWAL ?
                                  ZENFS_IO_ALLOC_WAL_LATENCY:
                                  ZENFS_IO_ALLOC_NON_WAL_LATENCY,
                                 Env::Default());
  metrics_->ReportQPS(ZENFS_IO_ALLOC_QPS, 1);

  // Check if a deferred IO error was set
  s = GetZoneDeferredStatus();
  if (!s.ok()) {
    return s;
  }

  if (io_type != IOType::kWAL) {
    s = ApplyFinishThreshold();
    if (!s.ok()) {
      return s;
    }
  }

  WaitForOpenIOZoneToken();

  /* Try to fill an already open zone(with the best life time diff) */
  s = GetBestOpenZoneMatch(file_lifetime, &best_diff, &allocated_zone);
  if (!s.ok()) {
    PutOpenIOZoneToken();
    return s;
  }

  // Holding allocated_zone if != nullptr

  if (best_diff >= LIFETIME_DIFF_COULD_BE_WORSE) {
    if (io_type == IOType::kWAL && allocated_zone != nullptr) {
      fprintf(stdout,
              "\n Did not find a good zone for WAL allocation. Best diff: %d\n",
              (int)best_diff);
    }

    bool got_token = GetActiveIOZoneTokenIfAvailable();

    /* If we did not get a token, try to use the best match, even if the life
     * time diff not good but a better choice than to finish an existing zone
     * and open a new one
     */
    if (allocated_zone != nullptr) {
      if (!got_token && best_diff == LIFETIME_DIFF_COULD_BE_WORSE) {
        Debug(logger_,
              "Allocator: avoided a finish by relaxing lifetime diff "
              "requirement\n");
      } else {
        s = allocated_zone->CheckRelease();
        if (!s.ok()) {
          PutOpenIOZoneToken();
          return s;
        }
        allocated_zone = nullptr;
      }
    }

    /* If we haven't found an open zone to fill, open a new zone */
    if (allocated_zone == nullptr) {
      /* We have to make sure we can open an empty zone */
      while (!got_token && !GetActiveIOZoneTokenIfAvailable()) {
        s = FinishCheapestIOZone();
        if (!s.ok()) {
          PutOpenIOZoneToken();
          return s;
        }
      }

      s = AllocateEmptyZone(&allocated_zone);
      if (!s.ok()) {
        PutActiveIOZoneToken();
        PutOpenIOZoneToken();
        return s;
      }

      if (allocated_zone != nullptr) {
        assert(allocated_zone->IsBusy());
        allocated_zone->lifetime_ = file_lifetime;
        new_zone = true;
      }
    }
  }

  if (allocated_zone) {
    assert(allocated_zone->IsBusy());
    Debug(logger_,
          "Allocating zone(new=%d) start: 0x%lx wp: 0x%lx lt: %d file lt: %d\n",
          new_zone, allocated_zone->start_, allocated_zone->wp_,
          allocated_zone->lifetime_, file_lifetime);
  } else {
    PutOpenIOZoneToken();
  }

  LogZoneStats();
  *out_zone = allocated_zone;

  metrics_->ReportGeneral(ZENFS_LABEL(OPEN_ZONES, COUNT), open_io_zones_);
  metrics_->ReportGeneral(ZENFS_LABEL(ACTIVE_ZONES, COUNT), active_io_zones_);

  return IOStatus::OK();
}

std::string ZonedBlockDevice::GetFilename() { return filename_; }

uint32_t ZonedBlockDevice::GetBlockSize() { return block_sz_; }

void ZonedBlockDevice::EncodeJsonZone(std::ostream &json_stream,
                                      const std::vector<Zone *> zones) {
  bool first_element = true;
  json_stream << "[";
  for (Zone *zone : zones) {
    if (first_element) {
      first_element = false;
    } else {
      json_stream << ",";
    }
    zone->EncodeJson(json_stream);
  }

  json_stream << "]";
}

void ZonedBlockDevice::EncodeJson(std::ostream &json_stream) {
  json_stream << "{";
  json_stream << "\"meta\":";
  EncodeJsonZone(json_stream, meta_zones);
  json_stream << ",\"io\":";
  EncodeJsonZone(json_stream, io_zones);
  json_stream << "}";
}

IOStatus ZonedBlockDevice::GetZoneDeferredStatus() {
  std::lock_guard<std::mutex> lock(zone_deferred_status_mutex_);
  return zone_deferred_status_;
}

void ZonedBlockDevice::SetZoneDeferredStatus(IOStatus status) {
  std::lock_guard<std::mutex> lk(zone_deferred_status_mutex_);
  if (!zone_deferred_status_.ok()) {
    zone_deferred_status_ = status;
  }
}

void ZonedBlockDevice::GetZoneSnapshot(std::vector<ZoneSnapshot> &snapshot,
                                       const ZenFSSnapshotOptions &options) {
  for (auto &zone : io_zones) snapshot.emplace_back(*zone, options);
}

}  // namespace ROCKSDB_NAMESPACE

#endif  // !defined(ROCKSDB_LITE) && !defined(OS_WIN)<|MERGE_RESOLUTION|>--- conflicted
+++ resolved
@@ -488,7 +488,6 @@
   return IOStatus::OK();
 }
 
-<<<<<<< HEAD
 void ZonedBlockDevice::WaitForOpenIOZoneToken() {
   /* Wait for an open IO Zone token - after this function returns
    * the caller is allowed to write to a closed zone. The callee
@@ -504,26 +503,6 @@
     }
   });
 }
-=======
-IOStatus ZonedBlockDevice::AllocateZone(Env::WriteLifeTimeHint file_lifetime,
-                                        Zone **out_zone) {
-  Zone *allocated_zone = nullptr;
-  Zone *finish_victim = nullptr;
-  unsigned int best_diff = LIFETIME_DIFF_NOT_GOOD;
-  int new_zone = 0;
-  IOStatus s;
-  bool ok = false;
-  (void)ok;
-  ZenFSMetricsLatencyGuard guard(
-      metrics_,
-      IOType::kUnknown == IOType::kWAL
-          ? ZENFS_LABEL_DETAILED(IO_ALLOC, WAL, LATENCY)
-          : ZENFS_LABEL_DETAILED(IO_ALLOC, NON_WAL, LATENCY),
-      Env::Default());
-  metrics_->ReportQPS(ZENFS_LABEL(IO_ALLOC, QPS), 1);
-
-  *out_zone = nullptr;
->>>>>>> 6f2061cd
 
 bool ZonedBlockDevice::GetActiveIOZoneTokenIfAvailable() {
   /* Grap an active IO Zone token if available - after this function returns
@@ -684,12 +663,13 @@
   unsigned int best_diff = LIFETIME_DIFF_NOT_GOOD;
   int new_zone = 0;
   IOStatus s;
-  ZenFSMetricsLatencyGuard guard(metrics_, 
-                                 io_type == IOType::kWAL ?
-                                  ZENFS_IO_ALLOC_WAL_LATENCY:
-                                  ZENFS_IO_ALLOC_NON_WAL_LATENCY,
-                                 Env::Default());
-  metrics_->ReportQPS(ZENFS_IO_ALLOC_QPS, 1);
+  ZenFSMetricsLatencyGuard guard(
+      metrics_,
+      IOType::kUnknown == IOType::kWAL
+          ? ZENFS_LABEL_DETAILED(IO_ALLOC, WAL, LATENCY)
+          : ZENFS_LABEL_DETAILED(IO_ALLOC, NON_WAL, LATENCY),
+      Env::Default());
+  metrics_->ReportQPS(ZENFS_LABEL(IO_ALLOC, QPS), 1);
 
   // Check if a deferred IO error was set
   s = GetZoneDeferredStatus();
