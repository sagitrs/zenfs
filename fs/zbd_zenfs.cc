--- conflicted
+++ resolved
@@ -509,8 +509,6 @@
   zone_resources_.notify_one();
 }
 
-<<<<<<< HEAD
-=======
 void ZonedBlockDevice::WaitForOpenIOZoneToken() {
   /* Wait for an open IO Zone token - after this function returns
    * the caller is allowed to write to a closed zone. The callee
@@ -552,7 +550,6 @@
   zone_resources_.notify_one();
 }
 
->>>>>>> a29d8b98
 IOStatus ZonedBlockDevice::ResetUnusedIOZones() {
   for (const auto z : io_zones) {
     if (z->Acquire()) {
@@ -720,8 +717,6 @@
   /* Try to fill an already open zone(with the best life time diff) */
   allocated_zone = GetBestOpenZoneMatch(file_lifetime, &best_diff);
 
-<<<<<<< HEAD
-=======
   *best_diff_out = best_diff;
   return allocated_zone;
 }
@@ -764,7 +759,6 @@
   /* Try to fill an already open zone(with the best life time diff) */
   allocated_zone = GetBestOpenZoneMatch(file_lifetime, &best_diff);
 
->>>>>>> a29d8b98
   // Holding allocated_zone if != nullptr
 
   /* If we did not find a good match, allocate an empty one */
