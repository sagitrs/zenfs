// Copyright (c) Facebook, Inc. and its affiliates. All Rights Reserved.
// Copyright (c) 2019-present, Western Digital Corporation
//  This source code is licensed under both the GPLv2 (found in the
//  COPYING file in the root directory) and Apache 2.0 License
//  (found in the LICENSE.Apache file in the root directory).

#pragma once

#if !defined(ROCKSDB_LITE) && defined(OS_LINUX)

#include <errno.h>
#include <stdlib.h>
#include <string.h>
#include <time.h>
#include <unistd.h>

#include <atomic>
#include <mutex>
#include <sstream>
#include <string>
#include <utility>
#include <vector>

#include "rocksdb/file_system.h"
#include "rocksdb/io_status.h"
#include "zbd_zenfs.h"

namespace ROCKSDB_NAMESPACE {

class ZoneExtent {
 public:
  uint64_t start_;
  uint32_t length_;
  Zone* zone_;

  explicit ZoneExtent(uint64_t start, uint32_t length, Zone* zone);
  Status DecodeFrom(Slice* input);
  void EncodeTo(std::string* output);
  void EncodeJson(std::ostream& json_stream);
};

class ZoneFile {
 protected:
  ZonedBlockDevice* zbd_;
  std::vector<ZoneExtent*> extents_;
  Zone* active_zone_;
  uint64_t extent_start_;
  uint64_t extent_filepos_;

  Env::WriteLifeTimeHint lifetime_;
  uint64_t fileSize;
  std::string filename_;
  uint64_t file_id_;

  uint32_t nr_synced_extents_;
  bool open_for_wr_ = false;
  time_t m_time_;

 public:
  explicit ZoneFile(ZonedBlockDevice* zbd, std::string filename,
                    uint64_t file_id_);

  virtual ~ZoneFile();

  void OpenWR();
  IOStatus CloseWR();
  bool IsOpenForWR();

  IOStatus Append(void* data, int data_size, int valid_size);
  IOStatus SetWriteLifeTimeHint(Env::WriteLifeTimeHint lifetime);
  std::string GetFilename();
  void Rename(std::string name);
  time_t GetFileModificationTime();
  void SetFileModificationTime(time_t mt);
  uint64_t GetFileSize();
  void SetFileSize(uint64_t sz);

  uint32_t GetBlockSize() { return zbd_->GetBlockSize(); }
  ZonedBlockDevice* GetZbd() { return zbd_; }
  std::vector<ZoneExtent*> GetExtents() { return extents_; }
  Env::WriteLifeTimeHint GetWriteLifeTimeHint() { return lifetime_; }

  IOStatus PositionedRead(uint64_t offset, size_t n, Slice* result,
                          char* scratch, bool direct);
  ZoneExtent* GetExtent(uint64_t file_offset, uint64_t* dev_offset);
  void PushExtent();

  void EncodeTo(std::string* output, uint32_t extent_start);
  void EncodeUpdateTo(std::string* output) {
    EncodeTo(output, nr_synced_extents_);
  };
  void EncodeSnapshotTo(std::string* output) { EncodeTo(output, 0); };
  void EncodeJson(std::ostream& json_stream);
  void MetadataSynced() { nr_synced_extents_ = extents_.size(); };

  Status DecodeFrom(Slice* input);
  Status MergeUpdate(std::shared_ptr<ZoneFile> update);

  uint64_t GetID() { return file_id_; }
  size_t GetUniqueId(char* id, size_t max_size);

 private:
  void ReleaseActiveZone();
  void SetActiveZone(Zone* zone);
<<<<<<< HEAD
=======
  IOStatus CloseActiveZone();
>>>>>>> 7cad1d7c
  std::shared_ptr<ZenFSMetrics> GetZBDMetrics() { return zbd_->GetMetrics(); }
};

class ZonedWritableFile : public FSWritableFile {
 public:
  /* Interface for persisting metadata for files */
  class MetadataWriter {
   public:
    virtual ~MetadataWriter();
    virtual IOStatus Persist(std::shared_ptr<ZoneFile> zoneFile) = 0;
  };

  explicit ZonedWritableFile(ZonedBlockDevice* zbd, bool buffered,
                             std::shared_ptr<ZoneFile> zoneFile,
                             MetadataWriter* metadata_writer = nullptr);
  virtual ~ZonedWritableFile();

  virtual IOStatus Append(const Slice& data, const IOOptions& options,
                          IODebugContext* dbg) override;
  virtual IOStatus Append(const Slice& data, const IOOptions& opts,
                          const DataVerificationInfo& /* verification_info */,
                          IODebugContext* dbg) override {
    return Append(data, opts, dbg);
  }
  virtual IOStatus PositionedAppend(const Slice& data, uint64_t offset,
                                    const IOOptions& options,
                                    IODebugContext* dbg) override;
  virtual IOStatus PositionedAppend(
      const Slice& data, uint64_t offset, const IOOptions& opts,
      const DataVerificationInfo& /* verification_info */,
      IODebugContext* dbg) override {
    return PositionedAppend(data, offset, opts, dbg);
  }
  virtual IOStatus Truncate(uint64_t size, const IOOptions& options,
                            IODebugContext* dbg) override;
  virtual IOStatus Close(const IOOptions& options,
                         IODebugContext* dbg) override;
  virtual IOStatus Flush(const IOOptions& options,
                         IODebugContext* dbg) override;
  virtual IOStatus Sync(const IOOptions& options, IODebugContext* dbg) override;
  virtual IOStatus RangeSync(uint64_t offset, uint64_t nbytes,
                             const IOOptions& options,
                             IODebugContext* dbg) override;
  virtual IOStatus Fsync(const IOOptions& options,
                         IODebugContext* dbg) override;
  bool use_direct_io() const override { return !buffered; }
  bool IsSyncThreadSafe() const override { return true; };
  size_t GetRequiredBufferAlignment() const override {
    return zoneFile_->GetBlockSize();
  }
  void SetWriteLifeTimeHint(Env::WriteLifeTimeHint hint) override;
  virtual Env::WriteLifeTimeHint GetWriteLifeTimeHint() override {
    return zoneFile_->GetWriteLifeTimeHint();
  }

 private:
  IOStatus BufferedWrite(const Slice& data);
  IOStatus FlushBuffer();

  bool buffered;
  char* buffer;
  size_t buffer_sz;
  uint32_t block_sz;
  uint32_t buffer_pos;
  uint64_t wp;
  int write_temp;

  std::shared_ptr<ZoneFile> zoneFile_;
  MetadataWriter* metadata_writer_;

  std::mutex buffer_mtx_;
};

class ZonedSequentialFile : public FSSequentialFile {
 private:
  std::shared_ptr<ZoneFile> zoneFile_;
  uint64_t rp;
  bool direct_;

 public:
  explicit ZonedSequentialFile(std::shared_ptr<ZoneFile> zoneFile,
                               const FileOptions& file_opts)
      : zoneFile_(zoneFile), rp(0), direct_(file_opts.use_direct_reads) {}

  IOStatus Read(size_t n, const IOOptions& options, Slice* result,
                char* scratch, IODebugContext* dbg) override;
  IOStatus PositionedRead(uint64_t offset, size_t n, const IOOptions& options,
                          Slice* result, char* scratch,
                          IODebugContext* dbg) override;
  IOStatus Skip(uint64_t n) override;

  bool use_direct_io() const override { return direct_; };

  size_t GetRequiredBufferAlignment() const override {
    return zoneFile_->GetBlockSize();
  }

  IOStatus InvalidateCache(size_t /*offset*/, size_t /*length*/) override {
    return IOStatus::OK();
  }
};

class ZonedRandomAccessFile : public FSRandomAccessFile {
 private:
  std::shared_ptr<ZoneFile> zoneFile_;
  bool direct_;

 public:
  explicit ZonedRandomAccessFile(std::shared_ptr<ZoneFile> zoneFile,
                                 const FileOptions& file_opts)
      : zoneFile_(zoneFile), direct_(file_opts.use_direct_reads) {}

  IOStatus Read(uint64_t offset, size_t n, const IOOptions& options,
                Slice* result, char* scratch,
                IODebugContext* dbg) const override;

  IOStatus Prefetch(uint64_t /*offset*/, size_t /*n*/,
                    const IOOptions& /*options*/,
                    IODebugContext* /*dbg*/) override {
    return IOStatus::OK();
  }

  bool use_direct_io() const override { return direct_; }

  size_t GetRequiredBufferAlignment() const override {
    return zoneFile_->GetBlockSize();
  }

  IOStatus InvalidateCache(size_t /*offset*/, size_t /*length*/) override {
    return IOStatus::OK();
  }

  size_t GetUniqueId(char* id, size_t max_size) const override;
};

}  // namespace ROCKSDB_NAMESPACE

#endif  // !defined(ROCKSDB_LITE) && defined(OS_LINUX)<|MERGE_RESOLUTION|>--- conflicted
+++ resolved
@@ -102,10 +102,7 @@
  private:
   void ReleaseActiveZone();
   void SetActiveZone(Zone* zone);
-<<<<<<< HEAD
-=======
   IOStatus CloseActiveZone();
->>>>>>> 7cad1d7c
   std::shared_ptr<ZenFSMetrics> GetZBDMetrics() { return zbd_->GetMetrics(); }
 };
 
