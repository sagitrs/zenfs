// Copyright (c) Facebook, Inc. and its affiliates. All Rights Reserved.
// Copyright (c) 2019-present, Western Digital Corporation
//  This source code is licensed under both the GPLv2 (found in the
//  COPYING file in the root directory) and Apache 2.0 License
//  (found in the LICENSE.Apache file in the root directory).

#pragma once

#if !defined(ROCKSDB_LITE) && defined(OS_LINUX)

#include <errno.h>
#include <stdlib.h>
#include <string.h>
#include <time.h>
#include <unistd.h>

#include <atomic>
#include <mutex>
#include <sstream>
#include <string>
#include <utility>
#include <vector>

#include "rocksdb/file_system.h"
#include "rocksdb/io_status.h"
#include "zbd_zenfs.h"

namespace ROCKSDB_NAMESPACE {

class ZoneExtent {
 public:
  uint64_t start_;
  uint32_t length_;
  Zone* zone_;

  explicit ZoneExtent(uint64_t start, uint32_t length, Zone* zone);
  Status DecodeFrom(Slice* input);
  void EncodeTo(std::string* output);
  void EncodeJson(std::ostream& json_stream);
};

class ZoneFile;

/* Interface for persisting metadata for files */
class MetadataWriter {
 public:
  virtual ~MetadataWriter();
  virtual IOStatus Persist(ZoneFile *zoneFile) = 0;
};

class ZoneFile {

 private:
  const uint64_t NO_EXTENT = 0xffffffffffffffff;

  ZonedBlockDevice* zbd_;

  std::vector<ZoneExtent*> extents_;

  Zone* active_zone_;
  uint64_t extent_start_ = NO_EXTENT;
  uint64_t extent_filepos_ = 0;

  Env::WriteLifeTimeHint lifetime_;
  IOType io_type_; /* Only used when writing */
  uint64_t fileSize;
  std::string filename_;
  uint64_t file_id_;

  uint32_t nr_synced_extents_ = 0;
  bool open_for_wr_ = false;
  time_t m_time_;
  bool is_sparse_ = false;

  MetadataWriter* metadata_writer_ = NULL;

 public:
  static const int SPARSE_HEADER_SIZE = 8;

  explicit ZoneFile(ZonedBlockDevice* zbd, std::string filename,
                    uint64_t file_id_);

  virtual ~ZoneFile();

<<<<<<< HEAD
  void OpenWR(MetadataWriter* metadata_writer);
  void CloseWR();
=======
  void OpenWR();
  IOStatus CloseWR();
>>>>>>> fee6ebef
  bool IsOpenForWR();
  IOStatus PersistMetadata();

  IOStatus Append(void* buffer, int data_size);
  IOStatus SparseAppend(char* data, uint32_t size);
  IOStatus SetWriteLifeTimeHint(Env::WriteLifeTimeHint lifetime);
  void SetIOType(IOType io_type);
  std::string GetFilename();
  void Rename(std::string name);
  time_t GetFileModificationTime();
  void SetFileModificationTime(time_t mt);
  uint64_t GetFileSize();
  void SetFileSize(uint64_t sz);

  uint32_t GetBlockSize() { return zbd_->GetBlockSize(); }
  ZonedBlockDevice* GetZbd() { return zbd_; }
  std::vector<ZoneExtent*> GetExtents() { return extents_; }
  Env::WriteLifeTimeHint GetWriteLifeTimeHint() { return lifetime_; }

  IOStatus PositionedRead(uint64_t offset, size_t n, Slice* result,
                          char* scratch, bool direct);
  ZoneExtent* GetExtent(uint64_t file_offset, uint64_t* dev_offset);
  void PushExtent();
  IOStatus AllocateNewZone();

  void EncodeTo(std::string* output, uint32_t extent_start);
  void EncodeUpdateTo(std::string* output) {
    EncodeTo(output, nr_synced_extents_);
  };
  void EncodeSnapshotTo(std::string* output) { EncodeTo(output, 0); };
  void EncodeJson(std::ostream& json_stream);
  void MetadataSynced() { nr_synced_extents_ = extents_.size(); };

  Status DecodeFrom(Slice* input);
  Status MergeUpdate(std::shared_ptr<ZoneFile> update);

  uint64_t GetID() { return file_id_; }
  size_t GetUniqueId(char* id, size_t max_size);

  bool IsSparse() { return is_sparse_; };

  void SetSparse(bool is_sparse) { is_sparse_ = is_sparse; };
  uint64_t HasActiveExtent() { return extent_start_ != NO_EXTENT; };
  uint64_t GetExtentStart() { return extent_start_; };

 IOStatus Recover();

 private:
  void ReleaseActiveZone();
  void SetActiveZone(Zone* zone);
<<<<<<< HEAD
  IOStatus RecoverSparseExtents(uint64_t start, uint64_t end, Zone *zone);

=======
  IOStatus CloseActiveZone();
  std::shared_ptr<ZenFSMetrics> GetZBDMetrics() { return zbd_->GetMetrics(); }
>>>>>>> fee6ebef
};

class ZonedWritableFile : public FSWritableFile {
 public:

  explicit ZonedWritableFile(ZonedBlockDevice* zbd, bool buffered,
                             std::shared_ptr<ZoneFile> zoneFile,
                             MetadataWriter* metadata_writer = nullptr);
  virtual ~ZonedWritableFile();

  virtual IOStatus Append(const Slice& data, const IOOptions& options,
                          IODebugContext* dbg) override;
  virtual IOStatus Append(const Slice& data, const IOOptions& opts,
                          const DataVerificationInfo& /* verification_info */,
                          IODebugContext* dbg) override {
    return Append(data, opts, dbg);
  }
  virtual IOStatus PositionedAppend(const Slice& data, uint64_t offset,
                                    const IOOptions& options,
                                    IODebugContext* dbg) override;
  virtual IOStatus PositionedAppend(
      const Slice& data, uint64_t offset, const IOOptions& opts,
      const DataVerificationInfo& /* verification_info */,
      IODebugContext* dbg) override {
    return PositionedAppend(data, offset, opts, dbg);
  }
  virtual IOStatus Truncate(uint64_t size, const IOOptions& options,
                            IODebugContext* dbg) override;
  virtual IOStatus Close(const IOOptions& options,
                         IODebugContext* dbg) override;
  virtual IOStatus Flush(const IOOptions& options,
                         IODebugContext* dbg) override;
  virtual IOStatus Sync(const IOOptions& options, IODebugContext* dbg) override;
  virtual IOStatus RangeSync(uint64_t offset, uint64_t nbytes,
                             const IOOptions& options,
                             IODebugContext* dbg) override;
  virtual IOStatus Fsync(const IOOptions& options,
                         IODebugContext* dbg) override;
  bool use_direct_io() const override { return !buffered; }
  bool IsSyncThreadSafe() const override { return true; };
  size_t GetRequiredBufferAlignment() const override {
    return zoneFile_->GetBlockSize();
  }
  void SetWriteLifeTimeHint(Env::WriteLifeTimeHint hint) override;
  virtual Env::WriteLifeTimeHint GetWriteLifeTimeHint() override {
    return zoneFile_->GetWriteLifeTimeHint();
  }

 private:
  IOStatus BufferedWrite(const Slice& data);
  IOStatus FlushBuffer();
  IOStatus DataSync();

  bool buffered;
  char* sparse_buffer;
  char* buffer;
  size_t buffer_sz;
  uint32_t block_sz;
  uint32_t buffer_pos;
  uint64_t wp;
  int write_temp;

  std::shared_ptr<ZoneFile> zoneFile_;
  MetadataWriter* metadata_writer_;

  std::mutex buffer_mtx_;
};

class ZonedSequentialFile : public FSSequentialFile {
 private:
  std::shared_ptr<ZoneFile> zoneFile_;
  uint64_t rp;
  bool direct_;

 public:
  explicit ZonedSequentialFile(std::shared_ptr<ZoneFile> zoneFile,
                               const FileOptions& file_opts)
      : zoneFile_(zoneFile), rp(0), direct_(file_opts.use_direct_reads) {}

  IOStatus Read(size_t n, const IOOptions& options, Slice* result,
                char* scratch, IODebugContext* dbg) override;
  IOStatus PositionedRead(uint64_t offset, size_t n, const IOOptions& options,
                          Slice* result, char* scratch,
                          IODebugContext* dbg) override;
  IOStatus Skip(uint64_t n) override;

  bool use_direct_io() const override { return direct_; };

  size_t GetRequiredBufferAlignment() const override {
    return zoneFile_->GetBlockSize();
  }

  IOStatus InvalidateCache(size_t /*offset*/, size_t /*length*/) override {
    return IOStatus::OK();
  }
};

class ZonedRandomAccessFile : public FSRandomAccessFile {
 private:
  std::shared_ptr<ZoneFile> zoneFile_;
  bool direct_;

 public:
  explicit ZonedRandomAccessFile(std::shared_ptr<ZoneFile> zoneFile,
                                 const FileOptions& file_opts)
      : zoneFile_(zoneFile), direct_(file_opts.use_direct_reads) {}

  IOStatus Read(uint64_t offset, size_t n, const IOOptions& options,
                Slice* result, char* scratch,
                IODebugContext* dbg) const override;

  IOStatus Prefetch(uint64_t /*offset*/, size_t /*n*/,
                    const IOOptions& /*options*/,
                    IODebugContext* /*dbg*/) override {
    return IOStatus::OK();
  }

  bool use_direct_io() const override { return direct_; }

  size_t GetRequiredBufferAlignment() const override {
    return zoneFile_->GetBlockSize();
  }

  IOStatus InvalidateCache(size_t /*offset*/, size_t /*length*/) override {
    return IOStatus::OK();
  }

  size_t GetUniqueId(char* id, size_t max_size) const override;
};

}  // namespace ROCKSDB_NAMESPACE

#endif  // !defined(ROCKSDB_LITE) && defined(OS_LINUX)<|MERGE_RESOLUTION|>--- conflicted
+++ resolved
@@ -82,13 +82,8 @@
 
   virtual ~ZoneFile();
 
-<<<<<<< HEAD
   void OpenWR(MetadataWriter* metadata_writer);
   void CloseWR();
-=======
-  void OpenWR();
-  IOStatus CloseWR();
->>>>>>> fee6ebef
   bool IsOpenForWR();
   IOStatus PersistMetadata();
 
@@ -139,13 +134,9 @@
  private:
   void ReleaseActiveZone();
   void SetActiveZone(Zone* zone);
-<<<<<<< HEAD
   IOStatus RecoverSparseExtents(uint64_t start, uint64_t end, Zone *zone);
-
-=======
-  IOStatus CloseActiveZone();
   std::shared_ptr<ZenFSMetrics> GetZBDMetrics() { return zbd_->GetMetrics(); }
->>>>>>> fee6ebef
+
 };
 
 class ZonedWritableFile : public FSWritableFile {
