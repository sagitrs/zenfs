--- conflicted
+++ resolved
@@ -362,14 +362,9 @@
 };
 #endif  // !defined(ROCKSDB_LITE) && defined(OS_LINUX)
 
-<<<<<<< HEAD
 Status NewZenFS(
     FileSystem** fs, const std::string& bdevname,
     std::shared_ptr<ZenFSMetrics> metrics = std::make_shared<NoZenFSMetrics>());
-=======
-Status NewZenFS(FileSystem** fs, const std::string& bdevname,
-                std::shared_ptr<ZenFSMetrics> metrics = std::make_shared<NoZenFSMetrics>());
->>>>>>> ff3a196c
 std::map<std::string, std::string> ListZenFileSystems();
 
 }  // namespace ROCKSDB_NAMESPACE