--- conflicted
+++ resolved
@@ -1201,20 +1201,12 @@
 }
 
 void ZenFS::GetZenFSSnapshot(ZenFSSnapshot& snapshot,
-<<<<<<< HEAD
                         const ZenFSSnapshotOptions& options) {
   if (options.zbd_.enabled_) {
     snapshot.zbd_ = ZBDSnapshot(*zbd_, options);
   }
   if (options.zone_.enabled_)
     zbd_->GetZoneSnapshot(snapshot.zones_, options);
-=======
-                             const ZenFSSnapshotOptions& options) {
-  if (options.zbd_.enabled_) {
-    snapshot.zbd_ = ZBDSnapshot(*zbd_, options);
-  }
-  if (options.zone_.enabled_) zbd_->GetZoneSnapshot(snapshot.zones_, options);
->>>>>>> 7db5534d
   if (options.zone_file_.enabled_) {
     std::lock_guard<std::mutex> file_lock(files_mtx_);
     for (auto& file_it : files_) {
