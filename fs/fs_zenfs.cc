--- conflicted
+++ resolved
@@ -434,14 +434,11 @@
   } else {
     s = IOStatus::NotFound("ZenFS::DeleteFile(): File not found");
   }
-<<<<<<< HEAD
   files_mtx_.unlock();
 
   if (s.ok())
     zbd_->ResetUnusedIOZones();
 
-=======
->>>>>>> fee6ebef
   return s;
 }
 
@@ -1021,16 +1018,11 @@
 
   if (!readonly) {
     Info(logger_, "Resetting unused IO Zones..");
-<<<<<<< HEAD
     s = zbd_->ResetUnusedIOZones();
     if (!s.ok()) {
       Error(logger_, "Failed resetting unused IO Zones");
       return Status::IOError("Failed to reset unused IO Zones during mount");
     }
-=======
-    Status status = zbd_->ResetUnusedIOZones();
-    if (!status.ok()) return status;
->>>>>>> fee6ebef
     Info(logger_, "  Done");
   }
 
