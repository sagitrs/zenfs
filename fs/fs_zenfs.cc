--- conflicted
+++ resolved
@@ -286,13 +286,9 @@
                                  Env::Default());
   zbd_->GetMetrics()->ReportQPS(ZENFS_ROLL_QPS, 1);
 
-<<<<<<< HEAD
-  new_meta_zone = zbd_->AllocateMetaZone();
-=======
   IOStatus status = zbd_->AllocateMetaZone(&new_meta_zone);
   if (!status.ok()) return status;
 
->>>>>>> 7cad1d7c
   if (!new_meta_zone) {
     assert(false);  // TMP
     Error(logger_, "Out of metadata zones, we should go to read only now.");
@@ -368,18 +364,9 @@
   std::string fileRecord;
   std::string output;
   IOStatus s;
-<<<<<<< HEAD
-
-  ZenFSMetricsLatencyGuard guard(zbd_->GetMetrics(),
-                                 ZENFS_METADATA_SYNC_LATENCY, Env::Default());
-
-  files_mtx_.lock();
-
-=======
   ZenFSMetricsLatencyGuard guard(zbd_->GetMetrics(),
                                  ZENFS_METADATA_SYNC_LATENCY, Env::Default());
   std::lock_guard<std::mutex> lock(files_mtx_);
->>>>>>> 7cad1d7c
   zoneFile->SetFileModificationTime(time(0));
   PutFixed32(&output, kFileUpdate);
   zoneFile->EncodeUpdateTo(&fileRecord);
