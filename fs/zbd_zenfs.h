--- conflicted
+++ resolved
@@ -145,10 +145,7 @@
 
   void EncodeJson(std::ostream &json_stream);
 
-<<<<<<< HEAD
-=======
   std::mutex zone_resources_mtx_; /* Protects active/open io zones */
->>>>>>> a29d8b98
   IOStatus ResetUnusedIOZones();
 
  private:
