--- conflicted
+++ resolved
@@ -262,7 +262,6 @@
 IOStatus ZoneFile::CloseActiveZone() {
   IOStatus s = IOStatus::OK();
   if (active_zone_) {
-<<<<<<< HEAD
     bool full = active_zone_->IsFull();
     IOStatus status = active_zone_->Close();
     ReleaseActiveZone();
@@ -271,21 +270,12 @@
       if (full) {
         zbd_->PutActiveIOZoneToken();
       }
-=======
-    s = active_zone_->CloseWR();
-    if (!s.ok()) {
-      return s;
->>>>>>> fee6ebef
     }
     ReleaseActiveZone();
     zbd_->NotifyIOZoneClosed();
   }
-<<<<<<< HEAD
   extent_start_ = NO_EXTENT;
   open_for_wr_ = false;
-=======
-  return s;
->>>>>>> fee6ebef
 }
 
 void ZoneFile::OpenWR(MetadataWriter *metadata_writer)
@@ -418,22 +408,8 @@
   extent_filepos_ = fileSize;
 }
 
-<<<<<<< HEAD
 IOStatus ZoneFile::AllocateNewZone() {
     Zone *zone = zbd_->AllocateIOZone(lifetime_, io_type_);
-=======
-/* Assumes that data and size are block aligned */
-IOStatus ZoneFile::Append(void* data, int data_size, int valid_size) {
-  uint32_t left = data_size;
-  uint32_t wr_size, offset = 0;
-  IOStatus s = IOStatus::OK();
-
-  if (!active_zone_) {
-    Zone* zone = nullptr;
-    s = zbd_->AllocateZone(lifetime_, &zone);
-    if (!s.ok()) return s;
-
->>>>>>> fee6ebef
     if (!zone) {
       return IOStatus::NoSpace("Zone allocation failure\n");
     }
@@ -487,7 +463,6 @@
     fileSize += extent_length;
     left -= extent_length;
 
-<<<<<<< HEAD
     if (active_zone_->capacity_ == 0) {
       s = active_zone_->Close();
       ReleaseActiveZone();
@@ -500,11 +475,6 @@
 
       if (left) {
         memcpy((void *)(sparse_buffer + ZoneFile::SPARSE_HEADER_SIZE), (void *)(sparse_buffer + wr_size), left);
-=======
-      s = CloseActiveZone();
-      if (!s.ok()) {
-        return s;
->>>>>>> fee6ebef
       }
       s = AllocateNewZone();
       if (!s.ok())
@@ -527,7 +497,6 @@
       return s;
   }
 
-<<<<<<< HEAD
   while (left) {
     if (active_zone_->capacity_ == 0) {
       PushExtent();
@@ -540,19 +509,6 @@
       } else {
         return s;
       }
-=======
-      Zone* zone = nullptr;
-      s = zbd_->AllocateZone(lifetime_, &zone);
-      if (!s.ok()) return s;
-
-      if (!zone) {
-        return IOStatus::NoSpace(
-            "Out of space: Zone allocation failure while replacing active "
-            "zone");
-      }
-
-      SetActiveZone(zone);
->>>>>>> fee6ebef
 
       s = AllocateNewZone();
       if (!s.ok())
@@ -570,7 +526,6 @@
     offset += wr_size;
   }
 
-<<<<<<< HEAD
   return IOStatus::OK();
 }
 
@@ -679,10 +634,6 @@
   }
 
   return IOStatus::OK();
-=======
-  fileSize -= (data_size - valid_size);
-  return s;
->>>>>>> fee6ebef
 }
 
 IOStatus ZoneFile::SetWriteLifeTimeHint(Env::WriteLifeTimeHint lifetime) {
@@ -737,19 +688,9 @@
 }
 
 ZonedWritableFile::~ZonedWritableFile() {
-<<<<<<< HEAD
   zoneFile_->CloseWR();
   if (buffered) free(sparse_buffer);
 };
-=======
-  IOStatus s = zoneFile_->CloseWR();
-  if (buffered) free(buffer);
-
-  if (!s.ok()) {
-    zoneFile_->GetZbd()->SetZoneDeferredStatus(s);
-  }
-}
->>>>>>> fee6ebef
 
 MetadataWriter::~MetadataWriter() {}
 
@@ -808,7 +749,6 @@
   return IOStatus::OK();
 }
 
-<<<<<<< HEAD
 IOStatus ZonedWritableFile::Close(const IOOptions& /*options*/,
                                   IODebugContext* /*dbg*/) {
   IOStatus s = DataSync();
@@ -816,12 +756,6 @@
 
   zoneFile_->CloseWR();
   return zoneFile_->PersistMetadata();
-=======
-IOStatus ZonedWritableFile::Close(const IOOptions& options,
-                                  IODebugContext* dbg) {
-  Fsync(options, dbg);
-  return zoneFile_->CloseWR();
->>>>>>> fee6ebef
 }
 
 IOStatus ZonedWritableFile::FlushBuffer() {
