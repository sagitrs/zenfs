--- conflicted
+++ resolved
@@ -14,28 +14,11 @@
 const std::unordered_map<ZenFSMetricsHistograms, std::string>
     ZenFSHistogramsNameMap = {
         {ZENFS_WRITE_LATENCY, "zenfs_write_latency"},
-<<<<<<< HEAD
-        {ZENFS_FG_WRITE_LATENCY, "zenfs_fg_write_latency"},
-        {ZENFS_BG_WRITE_LATENCY, "zenfs_bg_write_latency"},
-        {ZENFS_READ_LATENCY, "zenfs_read_latency"},
-        {ZENFS_SYNC_LATENCY, "zenfs_sync_latency"},
-        {ZENFS_FG_SYNC_LATENCY, "fg_zenfs_sync_latency"},
-        {ZENFS_BG_SYNC_LATENCY, "bg_zenfs_sync_latency"},
-        {ZENFS_IO_ALLOC_WAL_LATENCY, "zenfs_io_alloc_wal_latency"},
-        {ZENFS_IO_ALLOC_NON_WAL_LATENCY, "zenfs_io_alloc_non_wal_latency"},
-        {ZENFS_IO_ALLOC_WAL_ACTUAL_LATENCY,
-         "zenfs_io_alloc_wal_actual_latency"},
-        {ZENFS_IO_ALLOC_NON_WAL_ACTUAL_LATENCY,
-         "zenfs_io_alloc_non_wal_actual_latency"},
-        {ZENFS_META_ALLOC_LATENCY, "zenfs_meta_alloc_latency"},
-        {ZENFS_METADATA_SYNC_LATENCY, "zenfs_metadata_sync_latency"},
-=======
         {ZENFS_READ_LATENCY, "zenfs_read_latency"},
         {ZENFS_SYNC_LATENCY, "zenfs_sync_latency"},
         {ZENFS_IO_ALLOC_LATENCY, "zenfs_io_alloc_latency"},
         {ZENFS_META_ALLOC_LATENCY, "rzenfs_meta_alloc_latency"},
         {ZENFS_META_SYNC_LATENCY, "zenfs_metadata_sync_latency"},
->>>>>>> 6f2061cd
         {ZENFS_ROLL_LATENCY, "zenfs_roll_latency"},
 
         {ZENFS_WRITE_QPS, "zenfs_write_qps"},
@@ -44,12 +27,8 @@
         {ZENFS_IO_ALLOC_QPS, "zenfs_io_alloc_qps"},
         {ZENFS_META_ALLOC_QPS, "zenfs_meta_alloc_qps"},
         {ZENFS_ROLL_QPS, "zenfs_roll_qps"},
-<<<<<<< HEAD
-        {ZENFS_WRITE_THROUGHPUT, "zenfs_write_throughput"},
-=======
 
         {ZENFS_WRITE_THROUGHPUT, "rzenfs_write_throughput"},
->>>>>>> 6f2061cd
         {ZENFS_ROLL_THROUGHPUT, "zenfs_roll_throughput"},
 
         {ZENFS_FREE_SPACE_SIZE, "zenfs_free_space"},
@@ -62,22 +41,8 @@
 
 const std::unordered_map<ZenFSMetricsHistograms, ZenFSMetricsReporterType>
     ZenFSHistogramsTypeMap = {
-<<<<<<< HEAD
-        {ZENFS_WRITE_LATENCY, ZENFS_REPORTER_TYPE_LATENCY},
-        {ZENFS_FG_WRITE_LATENCY, ZENFS_REPORTER_TYPE_LATENCY},
-        {ZENFS_BG_WRITE_LATENCY, ZENFS_REPORTER_TYPE_LATENCY},
-        {ZENFS_READ_LATENCY, ZENFS_REPORTER_TYPE_LATENCY},
-        {ZENFS_SYNC_LATENCY, ZENFS_REPORTER_TYPE_LATENCY},
-        {ZENFS_FG_SYNC_LATENCY, ZENFS_REPORTER_TYPE_LATENCY},
-        {ZENFS_BG_SYNC_LATENCY, ZENFS_REPORTER_TYPE_LATENCY},
-        {ZENFS_IO_ALLOC_WAL_LATENCY, ZENFS_REPORTER_TYPE_LATENCY},
-        {ZENFS_IO_ALLOC_NON_WAL_LATENCY, ZENFS_REPORTER_TYPE_LATENCY},
-        {ZENFS_IO_ALLOC_WAL_ACTUAL_LATENCY, ZENFS_REPORTER_TYPE_LATENCY},
-        {ZENFS_IO_ALLOC_NON_WAL_ACTUAL_LATENCY, ZENFS_REPORTER_TYPE_LATENCY},
-=======
         {ZENFS_READ_LATENCY, ZENFS_REPORTER_TYPE_LATENCY},
         {ZENFS_IO_ALLOC_LATENCY, ZENFS_REPORTER_TYPE_LATENCY},
->>>>>>> 6f2061cd
         {ZENFS_META_ALLOC_LATENCY, ZENFS_REPORTER_TYPE_LATENCY},
         {ZENFS_META_SYNC_LATENCY, ZENFS_REPORTER_TYPE_LATENCY},
         {ZENFS_ROLL_LATENCY, ZENFS_REPORTER_TYPE_LATENCY},
@@ -91,14 +56,6 @@
 
         {ZENFS_WRITE_THROUGHPUT, ZENFS_REPORTER_TYPE_THROUGHPUT},
         {ZENFS_ROLL_THROUGHPUT, ZENFS_REPORTER_TYPE_THROUGHPUT},
-<<<<<<< HEAD
-        {ZENFS_ACTIVE_ZONES, ZENFS_REPORTER_TYPE_GENERAL},
-        {ZENFS_OPEN_ZONES, ZENFS_REPORTER_TYPE_GENERAL},
-        {ZENFS_FREE_SPACE, ZENFS_REPORTER_TYPE_GENERAL},
-        {ZENFS_USED_SPACE, ZENFS_REPORTER_TYPE_GENERAL},
-        {ZENFS_RECLAIMABLE_SPACE, ZENFS_REPORTER_TYPE_GENERAL},
-        {ZENFS_RESETABLE_ZONES, ZENFS_REPORTER_TYPE_GENERAL}};
-=======
 
         {ZENFS_FREE_SPACE_SIZE, ZENFS_REPORTER_TYPE_GENERAL},
         {ZENFS_USED_SPACE_SIZE, ZENFS_REPORTER_TYPE_GENERAL},
@@ -108,7 +65,6 @@
         {ZENFS_OPEN_ZONES_COUNT, ZENFS_REPORTER_TYPE_GENERAL},
         {ZENFS_RESETABLE_ZONES_COUNT, ZENFS_REPORTER_TYPE_GENERAL}};
 
->>>>>>> 6f2061cd
 struct ReporterSample {
  public:
   typedef uint64_t TypeTime;
@@ -206,15 +162,6 @@
       } break;
     }
   }
-<<<<<<< HEAD
-  virtual void ReportSnapshot(const ZenFSSnapshot& snapshot, const ZenFSSnapshotOptions& options) {
-    if (options.zbd_.get_free_space_) {
-      uint64_t free_space_gb = snapshot.zbd_.GetFreeSpace() >> 30;
-      ReportGeneral(ZENFS_FREE_SPACE, free_space_gb);
-    }
-    // Report anything you care about.
-  }
-=======
   virtual void ReportSnapshot(const ZenFSSnapshot& snapshot,
                               const ZenFSSnapshotOptions& options) {
     if (options.zbd_.get_free_space_) {
@@ -224,7 +171,6 @@
     // Report anything you care about.
   }
 
->>>>>>> 6f2061cd
  public:
   virtual void ReportQPS(uint32_t label, size_t qps) override {
     Report(label, qps, ZENFS_REPORTER_TYPE_QPS);
